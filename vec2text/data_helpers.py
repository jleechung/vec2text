import logging
import os
import random
from typing import Dict, List

import datasets
<<<<<<< HEAD
import torch
import tqdm

from vec2text.run_args import DataArguments
from vec2text.utils import dataset_map_multi_worker
=======

from vec2text.run_args import DataArguments
>>>>>>> 7b21f9a9


def retain_dataset_columns(
    d: datasets.Dataset, allowed_columns: List[str]
) -> datasets.Dataset:
    column_names_to_remove = [c for c in d.features if c not in allowed_columns]
    return d.remove_columns(column_names_to_remove)

<<<<<<< HEAD
def load_nq_dpr_corpus() -> datasets.Dataset:
    return datasets.load_dataset("jxm/nq_corpus_dpr")
=======

def create_passage__dpr(ctx: dict):
    """(from dpr code)"""
    assert ("psg_id" in ctx.keys()) or (
        "passage_id" in ctx.keys()
    ), f"invalid keys {ctx.keys()}"
    # passage_id = ctx.get("psg_id", ctx.get("passage_id"))
    # return BiEncoderPassage(
    #     normalize_passage(ctx["text"]) if self.normalize else ctx["text"],
    #     ctx["title"],
    #     int(passage_id)
    # )
    #
    # TODO consider using title. DPR concatenates title + [SEP]...
    # TODO also consider normalization -- does DPR not use normalization?
    # (seems disabled in their biencoder_data.py file).
    return ctx["text"]


def load_nq_dpr_corpus() -> datasets.Dataset:
    return datasets.load_dataset("jxm/nq_corpus_dpr")

>>>>>>> 7b21f9a9

def load_msmarco_corpus() -> datasets.Dataset:
    # has columns ["title", "text"]. only one split ("train")
    dataset_dict = datasets.load_dataset("Tevatron/msmarco-passage-corpus")
    return dataset_dict["train"]


def create_omi_ex(ex: Dict[str, str]) -> Dict[str, str]:
    ex["text"] = ex["user"]
    return ex


def create_ompi_ex(ex: Dict[str, str]) -> Dict[str, str]:
    ex["user"] = ex["user"].strip()
    ex["system"] = ex["system"].strip()
    ex["text"] = ex["system"] + "\n\n" + ex["user"]
    ex["prefix"] = ex["system"] + "\n\n"
    ex["suffix"] = ex["user"]
    return ex


def get_world_size() -> int:
    try:
        return torch.distributed.get_world_size()
    except (RuntimeError, ValueError):
        return 1


def load_one_million_paired_instructions() -> datasets.Dataset:
    # has only "train" split, and "system" (system prompt)
    # and "user" (user input) columns
    dataset_dict = datasets.load_dataset("wentingzhao/one-million-paired-instructions")
    dataset_dict = dataset_map_multi_worker(
        dataset_dict, map_fn=create_ompi_ex,
        num_proc=(len(os.sched_getaffinity(0)) // get_world_size())
    )

    return dataset_dict["train"]


def load_one_million_instructions() -> datasets.Dataset:
    # has only "train" split, and "system" (system prompt)
    # and "user" (user input) columns
    dataset_dict = datasets.load_dataset("wentingzhao/one-million-instructions")
    dataset_dict = dataset_map_multi_worker(dataset_dict, create_ompi_ex)

    return dataset_dict["train"]


def load_anthropic_toxic_prompts() -> datasets.Dataset:
    d = datasets.load_dataset("wentingzhao/anthropic-hh-first-prompt")["train"]
    d = d.rename_column("user", "text")
    return d


def load_luar_reddit() -> datasets.Dataset:
    d = datasets.load_dataset("friendshipkim/reddit_eval_embeddings_luar")
    d = d.rename_column("full_text", "text")
    d = d.rename_column("embedding", "frozen_embeddings")
    return d


def dataset_from_args(data_args: DataArguments) -> datasets.DatasetDict:
    """Loads a dataset from data_args create in `run_args`."""
    if data_args.dataset_name == "nq":
        raw_datasets = load_nq_dpr_corpus()
        raw_datasets["validation"] = raw_datasets["dev"]
    elif data_args.dataset_name == "msmarco":
        raw_datasets = load_msmarco_corpus()
        raw_datasets = raw_datasets.train_test_split(test_size=0.01)
        raw_datasets["validation"] = raw_datasets["test"]
    elif data_args.dataset_name == "one_million_instructions":
        raw_datasets = load_one_million_instructions()
        raw_datasets = raw_datasets.train_test_split(test_size=0.01)
        raw_datasets["validation"] = raw_datasets["test"]
    elif data_args.dataset_name == "one_million_paired_instructions":
        raw_datasets = load_one_million_paired_instructions()
        raw_datasets = raw_datasets.train_test_split(test_size=0.01)
        raw_datasets["validation"] = raw_datasets["test"]
    elif data_args.dataset_name == "one_million_instructions":
        raw_datasets = load_one_million_instructions()
        raw_datasets = raw_datasets.train_test_split(test_size=0.01)
        raw_datasets["validation"] = raw_datasets["test"]
    elif data_args.dataset_name == "luar_reddit":
        all_luar_datasets = load_luar_reddit()
        raw_datasets = datasets.DatasetDict(
            {
                "train": all_luar_datasets["candidates"],
                "validation": all_luar_datasets["queries"],
            }
        )
    else:
        raise ValueError(f"unsupported dataset {data_args.dataset_name}")
    return raw_datasets


def load_ag_news_test() -> datasets.Dataset:
    return datasets.load_dataset("ag_news")["test"]


def load_xsum_val(col: str) -> datasets.Dataset:
    d = datasets.load_dataset("xsum")["validation"]
    d = d.rename_column(col, "text")
    return d


def load_wikibio_val() -> datasets.Dataset:
    d = datasets.load_dataset("wiki_bio")["val"]
    d = d.rename_column("target_text", "text")
    return d


def load_arxiv_val() -> datasets.Dataset:
    d = datasets.load_dataset("ccdv/arxiv-summarization")["validation"]
    d = d.rename_column("abstract", "text")
    return d


def load_python_code_instructions_18k_alpaca() -> datasets.Dataset:
    d = datasets.load_dataset("iamtarun/python_code_instructions_18k_alpaca")["train"]
    d = d.rename_column("instruction", "text")
    return d


def load_beir_corpus(name: str) -> List[str]:
    from beir import util as beir_util
    from beir.datasets.data_loader import GenericDataLoader

    #### Download scifact.zip dataset and unzip the dataset
    beir_datasets_cache_dir = "/home/jxm3/research/retrieval/distractor_exp"

    url = "https://public.ukp.informatik.tu-darmstadt.de/thakur/BEIR/datasets/{}.zip".format(
        name
    )
    out_dir = os.path.join(beir_datasets_cache_dir, "datasets")
    data_path = beir_util.download_and_unzip(url, out_dir)

    # Limit each corpus to first 100k documents.
    MAX_N = 100_000

    if name == "cqadupstack":
        full_corpus = []
        for folder in [
            "android",
            "english",
            "gaming",
            "gis",
            "mathematica",
            "physics",
            "programmers",
            "stats",
            "tex",
            "unix",
            "webmasters",
            "wordpress",
        ]:
            corpus, _queries, _qrels = GenericDataLoader(
                data_folder=os.path.join(data_path, folder)
            ).load(split="test")
            full_corpus.extend([k["text"] for k in corpus.values()])
        random.shuffle(full_corpus)
        return full_corpus[:MAX_N]
    else:
        corpus, _queries, _qrels = GenericDataLoader(data_folder=data_path).load(
            split="test"
        )
        corpus = [k["text"] for k in corpus.values()]
        return corpus[:MAX_N]


def load_beir_dataset(name: str) -> datasets.Dataset:
    cache_path = (
        datasets.config.HF_DATASETS_CACHE
    )  # something like /home/jxm3/.cache/huggingface/datasets
    dataset_path = os.path.join(cache_path, "emb_inv_beir", name)
    print(f"loading BEIR dataset: {name}")
    if os.path.exists(dataset_path):
        logging.info("Loading BEIR dataset %s path %s", dataset_path)
        dataset = datasets.load_from_disk(dataset_path)
    else:
        logging.info(
            "Loading BEIR dataset %s from JSON (slow) at path %s", dataset_path
        )
        corpus = load_beir_corpus(name=name)
        dataset = datasets.Dataset.from_list([{"text": t} for t in corpus])
        os.makedirs(os.path.join(cache_path, "emb_inv_beir"), exist_ok=True)
        dataset.save_to_disk(dataset_path)
        logging.info("Saved BEIR dataset as HF path %s", dataset_path)
    return dataset


def load_beir_datasets() -> datasets.DatasetDict:
    all_beir_datasets = [
        ####### public datasets #######
        "arguana",
        "climate-fever",
        "cqadupstack",
        "dbpedia-entity",
        "fever",
        "fiqa",
        "hotpotqa",
        "msmarco",
        "nfcorpus",
        "nq",
        "quora",
        "scidocs",
        "scifact",
        "trec-covid",
        "webis-touche2020",
        ####### private datasets #######
        "signal1m",
        "trec-news",
        "robust04",
        "bioasq",
    ]
    return datasets.DatasetDict({k: load_beir_dataset(k) for k in all_beir_datasets})


def load_standard_val_datasets() -> datasets.DatasetDict:
    """Loads a pre-defined set of standard val datasets."""
    d = {
        "ag_news": load_ag_news_test(),
        "anthropic_toxic_prompts": load_anthropic_toxic_prompts(),
        "arxiv": load_arxiv_val(),
        "python_code_alpaca": load_python_code_instructions_18k_alpaca(),
        # "xsum_doc": load_xsum_val("document"),
        # "xsum_summ": load_xsum_val("summary"),
        "wikibio": load_wikibio_val(),
    }
    d = {k: retain_dataset_columns(v, ["text"]) for k, v in d.items()}

    return datasets.DatasetDict(d)<|MERGE_RESOLUTION|>--- conflicted
+++ resolved
@@ -4,16 +4,10 @@
 from typing import Dict, List
 
 import datasets
-<<<<<<< HEAD
 import torch
-import tqdm
 
 from vec2text.run_args import DataArguments
 from vec2text.utils import dataset_map_multi_worker
-=======
-
-from vec2text.run_args import DataArguments
->>>>>>> 7b21f9a9
 
 
 def retain_dataset_columns(
@@ -22,33 +16,10 @@
     column_names_to_remove = [c for c in d.features if c not in allowed_columns]
     return d.remove_columns(column_names_to_remove)
 
-<<<<<<< HEAD
+
 def load_nq_dpr_corpus() -> datasets.Dataset:
     return datasets.load_dataset("jxm/nq_corpus_dpr")
-=======
-
-def create_passage__dpr(ctx: dict):
-    """(from dpr code)"""
-    assert ("psg_id" in ctx.keys()) or (
-        "passage_id" in ctx.keys()
-    ), f"invalid keys {ctx.keys()}"
-    # passage_id = ctx.get("psg_id", ctx.get("passage_id"))
-    # return BiEncoderPassage(
-    #     normalize_passage(ctx["text"]) if self.normalize else ctx["text"],
-    #     ctx["title"],
-    #     int(passage_id)
-    # )
-    #
-    # TODO consider using title. DPR concatenates title + [SEP]...
-    # TODO also consider normalization -- does DPR not use normalization?
-    # (seems disabled in their biencoder_data.py file).
-    return ctx["text"]
-
-
-def load_nq_dpr_corpus() -> datasets.Dataset:
-    return datasets.load_dataset("jxm/nq_corpus_dpr")
-
->>>>>>> 7b21f9a9
+
 
 def load_msmarco_corpus() -> datasets.Dataset:
     # has columns ["title", "text"]. only one split ("train")
@@ -82,8 +53,9 @@
     # and "user" (user input) columns
     dataset_dict = datasets.load_dataset("wentingzhao/one-million-paired-instructions")
     dataset_dict = dataset_map_multi_worker(
-        dataset_dict, map_fn=create_ompi_ex,
-        num_proc=(len(os.sched_getaffinity(0)) // get_world_size())
+        dataset_dict,
+        map_fn=create_ompi_ex,
+        num_proc=(len(os.sched_getaffinity(0)) // get_world_size()),
     )
 
     return dataset_dict["train"]
